--- conflicted
+++ resolved
@@ -16,10 +16,7 @@
     val servo      = "0.13.0"
     val slf4j      = "1.7.30"
     val spectator  = "0.107.0"
-<<<<<<< HEAD
     val avroV      = "1.9.2"
-=======
->>>>>>> d64c3957
 
     val crossScala = Seq(scala)
   }
