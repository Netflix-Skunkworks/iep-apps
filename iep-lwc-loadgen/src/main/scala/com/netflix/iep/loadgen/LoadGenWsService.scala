/*
 * Copyright 2014-2020 Netflix, Inc.
 *
 * Licensed under the Apache License, Version 2.0 (the "License");
 * you may not use this file except in compliance with the License.
 * You may obtain a copy of the License at
 *
 *     http://www.apache.org/licenses/LICENSE-2.0
 *
 * Unless required by applicable law or agreed to in writing, software
 * distributed under the License is distributed on an "AS IS" BASIS,
 * WITHOUT WARRANTIES OR CONDITIONS OF ANY KIND, either express or implied.
 * See the License for the specific language governing permissions and
 * limitations under the License.
 */
package com.netflix.iep.loadgen

import akka.NotUsed
import akka.actor.ActorSystem
import akka.http.scaladsl.Http
import akka.http.scaladsl.model.ws.BinaryMessage
import akka.http.scaladsl.model.ws.TextMessage
import akka.http.scaladsl.model.ws.WebSocketRequest
import akka.stream.AbruptTerminationException
import akka.stream.ActorMaterializer
import akka.stream.KillSwitch
import akka.stream.KillSwitches
import akka.stream.ThrottleMode
import akka.stream.scaladsl.Flow
import akka.stream.scaladsl.Keep
import akka.stream.scaladsl.Sink
import akka.stream.scaladsl.Source
import akka.util.ByteString
import com.fasterxml.jackson.databind.JsonNode
import com.netflix.atlas.core.util.Strings
import com.netflix.atlas.eval.stream.Evaluator
import com.netflix.atlas.json.Json
import com.netflix.iep.service.AbstractService
import com.netflix.spectator.api.Registry
import com.typesafe.config.Config
import com.typesafe.scalalogging.StrictLogging
import javax.inject.Inject

import scala.concurrent.duration._
import scala.util.Failure
import scala.util.Success

class LoadGenWsService @Inject()(
  config: Config,
  registry: Registry,
  evaluator: Evaluator,
  implicit val system: ActorSystem
) extends AbstractService
    with StrictLogging {

  import LoadGenService._

  private val streamFailures = registry.counter("loadgen.streamFailures")

  private implicit val ec = scala.concurrent.ExecutionContext.global
  private implicit val mat = ActorMaterializer()

  private var killSwitch: KillSwitch = _

  private val atlasStreamWsUri = config.getString("iep.lwc.loadgen.atlasStreamWsUri")
  private val numUris = config.getInt("iep.lwc.loadgen.numUris")
  private val numMsgsCounter = registry.counter("loadgen.numMessages")
<<<<<<< HEAD
  private val shouldLogResult = config.getBoolean("iep.lwc.loadgen.shouldLogResult")
=======
  private val shouldLogResult = "true" == config.getInt("iep.lwc.loadgen.shouldLogResult")
>>>>>>> be1f9705

  override def startImpl(): Unit = {
    killSwitch = Source
      .repeat(dataSources)
      .throttle(1, 1.minute, 1, ThrottleMode.Shaping)
      .via(evalSourceWsFlow)
      .watchTermination() { (_, f) =>
        f.onComplete {
          case Success(_) | Failure(_: AbruptTerminationException) =>
            // AbruptTerminationException will be triggered if the associated ActorSystem
            // is shutdown before the stream.
            logger.info(s"shutting down LoadGenWsService")
          case Failure(t) =>
            streamFailures.increment()
            logger.error(s"LoadGenWsService failed, attempting to restart", t)
            startImpl()
        }
      }
      .viaMat(KillSwitches.single)(Keep.right)
      .toMat(Sink.foreach(updateStats))(Keep.left)
      .run()
  }

  override def stopImpl(): Unit = {
    if (killSwitch != null) killSwitch.shutdown()
  }

  private def evalSourceWsFlow: Flow[Evaluator.DataSources, String, NotUsed] = {
    Flow[Evaluator.DataSources]
      .map(dss => {
        TextMessage(Json.encode(dss.getSources))
      })
      .via(
        Http.get(system).webSocketClientFlow(WebSocketRequest(atlasStreamWsUri))
      )
      .flatMapConcat {
        case msg: TextMessage =>
          msg.textStream.fold("")(_ + _).map(ByteString(_))
        case _: BinaryMessage =>
          // Should not happen, count times of occurrences in case it happenbs
          logger.warn("received BinaryMessage")
          Source.single(
            ByteString(
              """{"id":"_","message":{"type":"_BinaryMessage_","message":"heartbeat"}}"""
            )
          )
      }
      .map(_.utf8String)
      .mapMaterializedValue(_ => NotUsed)
  }

  private def dataSources: Evaluator.DataSources = {
    import scala.collection.JavaConverters._
    val defaultStep = config.getDuration("iep.lwc.loadgen.step")
    val uris = config
      .getStringList("iep.lwc.loadgen.uris")
      .asScala
      .zipWithIndex
      .map {
        case (uri, i) =>
          val step = extractStep(uri).getOrElse(defaultStep)
          val id = Strings.zeroPad(i, 6)
          new Evaluator.DataSource(id, step, uri)
      }
      .take(numUris)
    new Evaluator.DataSources(uris.toSet.asJava)
  }

  private def updateStats(envelope: String): Unit = {
    try {
      numMsgsCounter.increment()
      if (shouldLogResult) {
        logger.info(s"datapoint: $envelope")
      }
      val dataNode = Json.decode[JsonNode](envelope)
      if (envelope.contains("\"type\":\"error\"")) {
        logger.error(s"got error message: $envelope")
      }

      dataNode.get("message") match {
        case node: JsonNode if (node.has("data")) => record("timeseries")
        case node: JsonNode if (node.has("type")) => record(node.get("type").asText)
        case _                                    => record("unknown")
      }
    } catch {
      case e: Exception => logger.error("error processing message: " + envelope, e)
    }
  }

  private def record(msgType: String): Unit = {
    val resultMessages = registry
      .createId("loadgen.resultMessages")
      .withTags("msgType", msgType)
    registry.counter(resultMessages).increment()
  }
}<|MERGE_RESOLUTION|>--- conflicted
+++ resolved
@@ -65,11 +65,7 @@
   private val atlasStreamWsUri = config.getString("iep.lwc.loadgen.atlasStreamWsUri")
   private val numUris = config.getInt("iep.lwc.loadgen.numUris")
   private val numMsgsCounter = registry.counter("loadgen.numMessages")
-<<<<<<< HEAD
-  private val shouldLogResult = config.getBoolean("iep.lwc.loadgen.shouldLogResult")
-=======
   private val shouldLogResult = "true" == config.getInt("iep.lwc.loadgen.shouldLogResult")
->>>>>>> be1f9705
 
   override def startImpl(): Unit = {
     killSwitch = Source
